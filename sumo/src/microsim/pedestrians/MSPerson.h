/****************************************************************************/
/// @file    MSPerson.h
/// @author  Daniel Krajzewicz
/// @author  Jakob Erdmann
/// @author  Sascha Krieg
/// @author  Michael Behrisch
/// @date    Mon, 9 Jul 2001
/// @version $Id$
///
// The class for modelling person-movements
/****************************************************************************/
// SUMO, Simulation of Urban MObility; see http://sumo.dlr.de/
// Copyright (C) 2001-2015 DLR (http://www.dlr.de/) and contributors
/****************************************************************************/
//
//   This file is part of SUMO.
//   SUMO is free software: you can redistribute it and/or modify
//   it under the terms of the GNU General Public License as published by
//   the Free Software Foundation, either version 3 of the License, or
//   (at your option) any later version.
//
/****************************************************************************/
#ifndef MSPerson_h
#define MSPerson_h


// ===========================================================================
// included modules
// ===========================================================================
#ifdef _MSC_VER
#include <windows_config.h>
#else
#include <config.h>
#endif

#include <string>
#include <vector>
#include <set>
#include <utils/common/SUMOTime.h>
#include <utils/common/Command.h>
#include <utils/geom/Position.h>
#include <utils/geom/PositionVector.h>
#include <microsim/MSTransportable.h>


// ===========================================================================
// class declarations
// ===========================================================================
class MSNet;
class MSEdge;
class MSLane;
class OutputDevice;
class SUMOVehicleParameter;
class MSStoppingPlace;
class SUMOVehicle;
class MSVehicleType;
class MSPModel;
class PedestrianState;

typedef std::vector<const MSEdge*> ConstMSEdgeVector;

// ===========================================================================
// class definitions
// ===========================================================================
/**
  * @class MSPerson
  *
  * The class holds a simulated person together with her movement stages
  */
class MSPerson : public MSTransportable {
public:
    /**
     * A "real" stage performing the walking to an edge
     * The walking does not need any route as it is not simulated.
     * Only the duration is needed
     */
    class MSPersonStage_Walking : public MSTransportable::Stage {
        friend class MSPModel;
        friend class GUIPerson; // debugging

    public:
        /// constructor
        MSPersonStage_Walking(const ConstMSEdgeVector& route, MSStoppingPlace* toStop, SUMOTime walkingTime, SUMOReal speed, SUMOReal departPos, SUMOReal arrivalPos);

        /// destructor
        ~MSPersonStage_Walking();

        /// proceeds to the next step
        virtual void proceed(MSNet* net, MSTransportable* person, SUMOTime now, Stage* previous);

        /// Returns the current edge
        const MSEdge* getEdge() const;
        const MSEdge* getFromEdge() const;
        SUMOReal getEdgePos(SUMOTime now) const;

        ///
        Position getPosition(SUMOTime now) const;

        SUMOReal getAngle(SUMOTime now) const;

        SUMOTime getWaitingTime(SUMOTime now) const;

        SUMOReal getSpeed() const;

        std::string getStageDescription() const {
            return "walking";
        }

        /** @brief Called on writing tripinfo output
         * @param[in] os The stream to write the information into
         * @exception IOError not yet implemented
         */
        virtual void tripInfoOutput(OutputDevice& os) const;

        /** @brief Called on writing vehroute output
         * @param[in] os The stream to write the information into
         * @exception IOError not yet implemented
         */
        virtual void routeOutput(OutputDevice& os) const;

        /** @brief Called for writing the events output
         * @param[in] os The stream to write the information into
         * @exception IOError not yet implemented
         */
        virtual void beginEventOutput(const MSTransportable& p, SUMOTime t, OutputDevice& os) const;

        /** @brief Called for writing the events output (end of an action)
         * @param[in] os The stream to write the information into
         * @exception IOError not yet implemented
         */
        virtual void endEventOutput(const MSTransportable& p, SUMOTime t, OutputDevice& os) const;

        /// @brief move forward and return whether the person arrived
        bool moveToNextEdge(MSPerson* person, SUMOTime currentTime, MSEdge* nextInternal = 0);


        /// @brief accessors to be used by MSPModel
        //@{
        inline SUMOReal getMaxSpeed() const {
            return mySpeed;
        }
        inline SUMOReal getDepartPos() const {
            return myDepartPos;
        }
        inline SUMOReal getArrivalPos() const {
            return myArrivalPos;
        }

        inline const MSEdge* getRouteEdge() const {
            return *myRouteStep;
        }
        inline const MSEdge* getNextRouteEdge() const {
            return myRouteStep == myRoute.end() - 1 ? 0 : *(myRouteStep + 1);
        }
        inline const ConstMSEdgeVector& getRoute() const {
            return myRoute;
        }

        PedestrianState* getPedestrianState() const {
            return myPedestrianState;
        }
        //@}


    private:

        /* @brief compute average speed if the total walking duration is given
         * @note Must be callled when the previous stage changes myDepartPos from the default*/
        SUMOReal computeAverageSpeed() const;


    private:
        /// the time the person is walking
        SUMOTime myWalkingTime;

        /// @brief The route of the person
        ConstMSEdgeVector myRoute;


        ConstMSEdgeVector::iterator myRouteStep;

        /// @brief The current internal edge this person is on or 0
        MSEdge* myCurrentInternalEdge;

        SUMOReal myDepartPos;
<<<<<<< HEAD
        SUMOReal myArrivalPos;
=======
>>>>>>> 8337544f
        SUMOReal mySpeed;

        /// @brief state that is to be manipulated by MSPModel
        PedestrianState* myPedestrianState;

        class arrival_finder {
        public:
            /// constructor
            explicit arrival_finder(SUMOTime time) : myTime(time) {}

            /// comparison operator
            bool operator()(SUMOReal t) const {
                return myTime > t;
            }

        private:
            /// the searched arrival time
            SUMOTime myTime;
        };

    private:
        /// @brief Invalidated copy constructor.
        MSPersonStage_Walking(const MSPersonStage_Walking&);

        /// @brief Invalidated assignment operator.
        MSPersonStage_Walking& operator=(const MSPersonStage_Walking&);

    };

    /**
     * A "real" stage performing the travelling by a transport system
     * The given route will be chosen. The travel time is computed by the simulation
     */
    class MSPersonStage_Driving : public MSTransportable::Stage {
    public:
        /// constructor
        MSPersonStage_Driving(const MSEdge& destination, MSStoppingPlace* toStop,
<<<<<<< HEAD
                              const std::vector<std::string>& lines);
=======
                              const SUMOReal arrivalPos, const std::vector<std::string>& lines);
>>>>>>> 8337544f

        /// destructor
        ~MSPersonStage_Driving();

        /// proceeds to the next step
        virtual void proceed(MSNet* net, MSTransportable* person, SUMOTime now, Stage* previous);

        /// Returns the current edge
        const MSEdge* getEdge() const;
        const MSEdge* getFromEdge() const;
        SUMOReal getEdgePos(SUMOTime now) const;

        ///
        Position getPosition(SUMOTime now) const;

        SUMOReal getAngle(SUMOTime now) const;

        std::string getStageDescription() const;

        /// Whether the person waits for a vehicle of the line specified.
        bool isWaitingFor(const std::string& line) const;

        /// @brief Whether the person waits for a vehicle
        bool isWaiting4Vehicle() const;

        /// @brief The vehicle the person is riding or 0
        SUMOVehicle* getVehicle() const {
            return myVehicle;
        }

        /// @brief time spent waiting for a ride
        SUMOTime getWaitingTime(SUMOTime now) const;

        SUMOReal getSpeed() const;

        void setVehicle(SUMOVehicle* v) {
            myVehicle = v;
        }

        /** @brief Called on writing tripinfo output
         *
         * @param[in] os The stream to write the information into
         * @exception IOError not yet implemented
         */
        virtual void tripInfoOutput(OutputDevice& os) const;

        /** @brief Called on writing vehroute output
         *
         * @param[in] os The stream to write the information into
         * @exception IOError not yet implemented
         */
        virtual void routeOutput(OutputDevice& os) const;

        /** @brief Called for writing the events output
         * @param[in] os The stream to write the information into
         * @exception IOError not yet implemented
         */
        virtual void beginEventOutput(const MSTransportable& p, SUMOTime t, OutputDevice& os) const;

        /** @brief Called for writing the events output (end of an action)
         * @param[in] os The stream to write the information into
         * @exception IOError not yet implemented
         */
        virtual void endEventOutput(const MSTransportable& p, SUMOTime t, OutputDevice& os) const;

    private:
        /// the lines  to choose from
        const std::set<std::string> myLines;

        /// @brief The taken vehicle
        SUMOVehicle* myVehicle;

        SUMOReal myWaitingPos;
        /// @brief The time since which this person is waiting for a ride
        SUMOTime myWaitingSince;
        const MSEdge* myWaitingEdge;
        Position myStopWaitPos;

    private:
        /// @brief Invalidated copy constructor.
        MSPersonStage_Driving(const MSPersonStage_Driving&);

        /// @brief Invalidated assignment operator.
        MSPersonStage_Driving& operator=(const MSPersonStage_Driving&);

    };

    /**
     * A "real" stage performing a waiting over the specified time
     */
    class MSPersonStage_Waiting : public MSTransportable::Stage {
    public:
        /// constructor
        MSPersonStage_Waiting(const MSEdge& destination,
                              SUMOTime duration, SUMOTime until, SUMOReal pos, const std::string& actType);

        /// destructor
        ~MSPersonStage_Waiting();

        /// Returns the current edge
        const MSEdge* getEdge() const;
        const MSEdge* getFromEdge() const;
        SUMOReal getEdgePos(SUMOTime now) const;
        SUMOTime getUntil() const;

        ///
        Position getPosition(SUMOTime now) const;

        SUMOReal getAngle(SUMOTime now) const;

        SUMOTime getWaitingTime(SUMOTime now) const;

        SUMOReal getSpeed() const;

        std::string getStageDescription() const {
            return "waiting (" + myActType + ")";
        }

        /// proceeds to the next step
        virtual void proceed(MSNet* net, MSTransportable* person, SUMOTime now, Stage* previous);

        /** @brief Called on writing tripinfo output
         *
         * @param[in] os The stream to write the information into
         * @exception IOError not yet implemented
         */
        virtual void tripInfoOutput(OutputDevice& os) const;

        /** @brief Called on writing vehroute output
         *
         * @param[in] os The stream to write the information into
         * @exception IOError not yet implemented
         */
        virtual void routeOutput(OutputDevice& os) const;

        /** @brief Called for writing the events output
         * @param[in] os The stream to write the information into
         * @exception IOError not yet implemented
         */
        virtual void beginEventOutput(const MSTransportable& p, SUMOTime t, OutputDevice& os) const;

        /** @brief Called for writing the events output (end of an action)
         * @param[in] os The stream to write the information into
         * @exception IOError not yet implemented
         */
        virtual void endEventOutput(const MSTransportable& p, SUMOTime t, OutputDevice& os) const;

    private:
        /// the time the person is waiting
        SUMOTime myWaitingDuration;

        /// the time until the person is waiting
        SUMOTime myWaitingUntil;

        /// the time the person is waiting
        SUMOTime myWaitingStart;

        /// @brief The type of activity
        std::string myActType;

    private:
        /// @brief Invalidated copy constructor.
        MSPersonStage_Waiting(const MSPersonStage_Waiting&);

        /// @brief Invalidated assignment operator.
        MSPersonStage_Waiting& operator=(const MSPersonStage_Waiting&);

    };

public:
    /// constructor
    MSPerson(const SUMOVehicleParameter* pars, const MSVehicleType* vtype, MSTransportable::MSTransportablePlan* plan);

    /// destructor
    virtual ~MSPerson();

    /* @brief proceeds to the next step of the route,
     * @return Whether the persons plan continues  */
    bool proceed(MSNet* net, SUMOTime time);

    /** @brief Called on writing vehroute output
     *
     * @param[in] os The stream to write the information into
     * @exception IOError not yet implemented
     */
    void routeOutput(OutputDevice& os) const;

    /// @brief return the list of internal edges if this person is walking and the pedestrian model allows it
    const std::string& getNextEdge() const;

private:
    /// @brief Invalidated copy constructor.
    MSPerson(const MSPerson&);

    /// @brief Invalidated assignment operator.
    MSPerson& operator=(const MSPerson&);

};


#endif

/****************************************************************************/<|MERGE_RESOLUTION|>--- conflicted
+++ resolved
@@ -183,10 +183,6 @@
         MSEdge* myCurrentInternalEdge;
 
         SUMOReal myDepartPos;
-<<<<<<< HEAD
-        SUMOReal myArrivalPos;
-=======
->>>>>>> 8337544f
         SUMOReal mySpeed;
 
         /// @brief state that is to be manipulated by MSPModel
@@ -224,11 +220,7 @@
     public:
         /// constructor
         MSPersonStage_Driving(const MSEdge& destination, MSStoppingPlace* toStop,
-<<<<<<< HEAD
-                              const std::vector<std::string>& lines);
-=======
                               const SUMOReal arrivalPos, const std::vector<std::string>& lines);
->>>>>>> 8337544f
 
         /// destructor
         ~MSPersonStage_Driving();
