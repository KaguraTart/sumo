<<<<<<< HEAD
Loading net-file from 'net.net.xml'...  done (24ms).
=======
Loading net-file from 'net.net.xml'...  done (13ms).
>>>>>>> 8337544f
Loading additional-files from 'input_additional.add.xml'...  done (0ms).
Loading done.
Simulation started with time: 0.00
Simulation ended at time: 236.00
Reason: All vehicles have left the simulation.
Performance: 
<<<<<<< HEAD
 Duration: 3ms
 Real time factor: 87333.3
 UPS: 63000.000000
=======
 Duration: 1ms
 Real time factor: 236000
 UPS: 163000.000000
>>>>>>> 8337544f
Vehicles: 
 Inserted: 2
 Running: 0
 Waiting: 0
Persons: 
 Inserted: 1
 Running: 0

DijkstraRouterTT answered 2 queries and explored 19.50 edges on average.
DijkstraRouterTT spent 0ms answering queries (0.00ms on average).<|MERGE_RESOLUTION|>--- conflicted
+++ resolved
@@ -1,23 +1,13 @@
-<<<<<<< HEAD
-Loading net-file from 'net.net.xml'...  done (24ms).
-=======
 Loading net-file from 'net.net.xml'...  done (13ms).
->>>>>>> 8337544f
 Loading additional-files from 'input_additional.add.xml'...  done (0ms).
 Loading done.
 Simulation started with time: 0.00
 Simulation ended at time: 236.00
 Reason: All vehicles have left the simulation.
 Performance: 
-<<<<<<< HEAD
- Duration: 3ms
- Real time factor: 87333.3
- UPS: 63000.000000
-=======
  Duration: 1ms
  Real time factor: 236000
  UPS: 163000.000000
->>>>>>> 8337544f
 Vehicles: 
  Inserted: 2
  Running: 0
